--- conflicted
+++ resolved
@@ -125,15 +125,9 @@
       env: 
         AZURE_OPENAI_URI: ${{ secrets.AZURE_OPENAI_URI }}
         AZURE_OPENAI_TOKEN: ${{ secrets.AZURE_OPENAI_TOKEN }}
-<<<<<<< HEAD
-        ADDITIONAL_PARAMETERS: ${{ vars.ADDITIONAL_PARAMETERS }}
-        MOONSHOT_URL: ${{ vars.MOONSHOT_URL }}
-        MOONSHOT_PORT_NUMBER: ${{ vars.MOONSHOT_PORT_NUMBER }}
-=======
         ADDITIONAL_PARAMETERS: ${{ secrets.ADDITIONAL_PARAMETERS }}
         MOONSHOT_URL: ${{ secrets.MOONSHOT_URL }}
         MOONSHOT_PORT_NUMBER: ${{ secrets.MOONSHOT_PORT_NUMBER }}
->>>>>>> 7172da12
       run: |
          cd moonshot-smoke-testing
          npm ci
