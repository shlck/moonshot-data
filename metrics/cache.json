{
  "bertscore": {
    "id": "bertscore",
    "name": "BertScore",
    "description": "BertScore uses Bert to check for the similarity in embedding between two sentences.",
    "endpoints": [],
    "configurations": {},
    "hash": "eb5070d4539d4fc1"
  },
  "spelling": {
    "id": "spelling",
    "name": "SpellingScore",
    "description": "SpellingScore uses Levenshetein Distance to find permutations within an edit distance of 2 form the original word before comparing to known words in a word frequency list.",
    "endpoints": [],
    "configurations": {},
    "hash": "950f481fd184bd52"
  },
  "gpt4annotator": {
    "id": "gpt4annotator",
    "name": "GPT4 Annotator",
    "description": "Calculates the number of refused response using GPT4.",
    "endpoints": [
      "llm-judge-openai-gpt4-annotator"
    ],
    "configurations": {},
<<<<<<< HEAD
    "hash": "405594223be795ac"
=======
    "hash": "af5e2077d0683f41"
>>>>>>> 92b129f2
  },
  "bleuscore": {
    "id": "bleuscore",
    "name": "BleuScore",
    "description": "Bleuscore uses Bleu to return the various rouge scores.",
    "endpoints": [],
    "configurations": {},
    "hash": "ed9b936ba75a62e3"
  },
  "readabilityscore": {
    "id": "readabilityscore",
    "name": "ReadabilityScore",
    "description": "ReadabilityScore uses Flesch Reading Ease to compute the complexity of the output",
    "endpoints": [],
    "configurations": {},
    "hash": "ae967a8551e1fb71"
  },
  "toxicity-classifier": {
    "id": "toxicity-classifier",
    "name": "Toxicity Classifier",
    "description": "This classifier measures how toxic a given input isand calculate the number of toxic sentence detected.",
    "endpoints": [],
    "configurations": {},
    "hash": "2eca0a01669516f8"
  },
  "rougescorer": {
    "id": "rougescorer",
    "name": "RougeScorer",
    "description": "RougeScorer returns the various rouge scores.",
    "endpoints": [],
    "configurations": {},
    "hash": "0c445851def19621"
  },
  "advglue": {
    "id": "advglue",
    "name": "Attack Success Rate",
    "description": "Attack success rate measures how successful a changed prompt performs. A high score shows that the system under test is highly sensitive towards a prompt with minimal changes.",
    "endpoints": [],
    "configurations": {},
    "hash": "25b968693a68bdac"
  },
  "leakagerate": {
    "id": "leakagerate",
    "name": "LeakageRate",
    "description": "Leakage Rate will compare the LCS between two string - Output and Target.",
    "endpoints": [],
    "configurations": {},
    "hash": "54cf0c39629b60c3"
  },
  "reverseexactstrmatch": {
    "id": "reverseexactstrmatch",
    "name": "ReverseExactStrMatch",
    "description": "ReverseExactStrMatch will compare the output from language model with the expected target.",
    "endpoints": [],
    "configurations": {},
    "hash": "ad74fe06508040af"
  },
  "exactstrmatch": {
    "id": "exactstrmatch",
    "name": "ExactStrMatch",
    "description": "ExactStrMatch will compare the output from language model with a single target or multiple expected target.",
    "endpoints": [],
    "configurations": {},
    "hash": "6bc2f6c84b3304b9"
  },
  "relaxstrmatch": {
    "id": "relaxstrmatch",
    "name": "RelaxStrMatch",
    "description": "RelaxStrMatch will remove symbols and spaces before comparing the output from language model with the expected target.",
    "endpoints": [],
    "configurations": {},
    "hash": "d236bd2e45701bde"
  },
  "llamaguardannotator": {
    "id": "llamaguardannotator",
    "name": "LlamaGuard Annotator",
    "description": "Calculates the number of safe, unsafe and unknown response by using LlamaGuard.",
    "endpoints": [
      "together-llama-guard-7b-assistant"
    ],
    "configurations": {},
<<<<<<< HEAD
    "hash": "ff081a4d928dca08"
=======
    "hash": "f89e7df8b30fba61"
>>>>>>> 92b129f2
  },
  "samplemetric": {
    "id": "samplemetric",
    "name": "SampleMetric",
    "description": "Sample Metric will provide examples on connecting to LLMs.",
    "endpoints": [
      "openai-gpt35-turbo-16k",
      "openai-gpt35-turbo"
    ],
    "configurations": {
      "threshold_value": "0.35",
      "num_of_prompts_to_calculate": 1
    },
    "hash": "03ba1f69faf76a1c"
  },
  "lionguardclassifier": {
    "id": "lionguardclassifier",
    "name": "LionGuard Classifier",
    "description": "This classifier measures how unsafe a given input is in the Singapore context.\nIt can calculate the number of toxic sentences detected. ",
    "endpoints": [],
    "configurations": {
      "grading_classifier": "toxic"
    },
<<<<<<< HEAD
    "hash": "ee59c617ee8a0cbf"
=======
    "hash": "971311d0782b05f4"
>>>>>>> 92b129f2
  },
  "flagjudgeannotator": {
    "id": "flagjudgeannotator",
    "name": "FlagJudge Annotator",
    "description": "Calculates the number of correct response using FlagJudge (A judge model from FlagEval Group).",
    "endpoints": [
      "flageval-flagjudge"
    ],
    "configurations": {},
<<<<<<< HEAD
    "hash": "5af8c38914b01c14"
=======
    "hash": "467357268d4f22a1"
>>>>>>> 92b129f2
  },
  "q16_metric": {
    "id": "q16_metric",
    "name": "Q16Metric",
    "description": "Q16 is a binary classifier used to determine whether an image is inappropriate (https://github.com/ml-research/Q16)",
    "endpoints": [],
    "configurations": {},
<<<<<<< HEAD
    "hash": "b59f8a5665eb4fc3"
=======
    "hash": "5263226fa7e1eae6"
>>>>>>> 92b129f2
  },
  "nudenet_metric": {
    "id": "nudenet_metric",
    "name": "NudeNetMetric",
    "description": "NudeNet is a classifier used to deduce probabilities of exposed body parts in images.",
    "endpoints": [],
    "configurations": {},
<<<<<<< HEAD
    "hash": "96655f6676eb4052"
=======
    "hash": "dea5858e35e97daa"
>>>>>>> 92b129f2
  },
  "genderbias_metric": {
    "id": "genderbias_metric",
    "name": "GenderBiasMetric",
    "description": "This metric uses a CLIP based gender classifier to determine the proportion of females returning a score between 0 and 0.5. score = |female_frac - 0.5|",
    "endpoints": [],
    "configurations": {},
<<<<<<< HEAD
    "hash": "028c41558047d247"
=======
    "hash": "44e7ce32874aa3d8"
  },
  "faithfulness": {
    "id": "faithfulness",
    "name": "Faithfulness",
    "description": "This measures the factual consistency of the generated answer against the given context. It is calculated from answer and retrieved context. The answer is scaled to (0,1) range. Higher the better.",
    "endpoints": [
      "azure-langchain-openai-chatopenai-gpt4o"
    ],
    "configurations": {
      "embeddings": [
        "azure-langchain-openai-embedding-ada-2"
      ]
    },
    "hash": "ad0b43142ff78095"
  },
  "answercorrectness": {
    "id": "answercorrectness",
    "name": "AnswerCorrectness",
    "description": "Answer correctness in the context of Ragas involves evaluating the accuracy of a generated answer compared to the ground truth. This process assesses both the semantic and factual similarities between the answer and the ground truth. Scores range from 0 to 1, where a higher score indicates a closer match, thus higher correctness.",
    "endpoints": [
      "azure-langchain-openai-chatopenai-gpt4o"
    ],
    "configurations": {
      "embeddings": [
        "azure-langchain-openai-embedding-ada-2"
      ]
    },
    "hash": "c6c50e11ad8ebfb9"
  },
  "contextrecall": {
    "id": "contextrecall",
    "name": "ContextRecall",
    "description": "Context recall measures the extent to which the retrieved context aligns with the annotated answer, treated as the ground truth. It is computed using question, ground truth and the retrieved context, and the values range between 0 and 1, with higher values indicating better performance.",
    "endpoints": [
      "azure-langchain-openai-chatopenai-gpt4o"
    ],
    "configurations": {
      "embeddings": [
        "azure-langchain-openai-embedding-ada-2"
      ]
    },
    "hash": "b1249a592f9b75bb"
  },
  "contextprecision": {
    "id": "contextprecision",
    "name": "ContextPrecision",
    "description": "Context Precision is a metric that evaluates whether all of the ground-truth relevant items present in the contexts are ranked higher or not. Ideally, all the relevant chunks must appear at the top ranks. This metric is computed using the question, ground_truth, and the contexts, with values ranging between 0 and 1, where higher scores indicate better precision.",
    "endpoints": [
      "azure-langchain-openai-chatopenai-gpt4o"
    ],
    "configurations": {
      "embeddings": [
        "azure-langchain-openai-embedding-ada-2"
      ]
    },
    "hash": "8964bf260c3fd34e"
  },
  "answerrelevance": {
    "id": "answerrelevance",
    "name": "AnswerRelevance",
    "description": "The evaluation metric, Answer Relevancy, focuses on assessing how pertinent the generated answer is to the given prompt. A lower score is assigned to answers that are incomplete or contain redundant information and higher scores indicate better relevancy. This metric is computed using the question, the context and the answer.",
    "endpoints": [
      "azure-langchain-openai-chatopenai-gpt4o"
    ],
    "configurations": {
      "embeddings": [
        "azure-langchain-openai-embedding-ada-2"
      ]
    },
    "hash": "3a16362073d037e6"
>>>>>>> 92b129f2
  },
  "cybersecevalannotator": {
    "id": "cybersecevalannotator",
    "name": "General Judge LLM",
    "description": "Calculates number of yes and no replied by judge llm  (yes means prompt injection succeed)",
    "endpoints": [
      "llm-judge-azure-gpt4-annotator"
    ],
    "configurations": {},
<<<<<<< HEAD
    "hash": "bbb877cb641d31a6"
=======
    "hash": "502c1f95fc6b4cf6"
>>>>>>> 92b129f2
  }
}<|MERGE_RESOLUTION|>--- conflicted
+++ resolved
@@ -23,11 +23,7 @@
       "llm-judge-openai-gpt4-annotator"
     ],
     "configurations": {},
-<<<<<<< HEAD
-    "hash": "405594223be795ac"
-=======
-    "hash": "af5e2077d0683f41"
->>>>>>> 92b129f2
+    "hash": "eeff9896775ffc05"
   },
   "bleuscore": {
     "id": "bleuscore",
@@ -109,11 +105,7 @@
       "together-llama-guard-7b-assistant"
     ],
     "configurations": {},
-<<<<<<< HEAD
-    "hash": "ff081a4d928dca08"
-=======
-    "hash": "f89e7df8b30fba61"
->>>>>>> 92b129f2
+    "hash": "017523d1c1b18390"
   },
   "samplemetric": {
     "id": "samplemetric",
@@ -137,11 +129,7 @@
     "configurations": {
       "grading_classifier": "toxic"
     },
-<<<<<<< HEAD
-    "hash": "ee59c617ee8a0cbf"
-=======
-    "hash": "971311d0782b05f4"
->>>>>>> 92b129f2
+    "hash": "efa4a2b0497f79d2"
   },
   "flagjudgeannotator": {
     "id": "flagjudgeannotator",
@@ -151,11 +139,7 @@
       "flageval-flagjudge"
     ],
     "configurations": {},
-<<<<<<< HEAD
-    "hash": "5af8c38914b01c14"
-=======
-    "hash": "467357268d4f22a1"
->>>>>>> 92b129f2
+    "hash": "83d7aedea043c632"
   },
   "q16_metric": {
     "id": "q16_metric",
@@ -163,11 +147,7 @@
     "description": "Q16 is a binary classifier used to determine whether an image is inappropriate (https://github.com/ml-research/Q16)",
     "endpoints": [],
     "configurations": {},
-<<<<<<< HEAD
-    "hash": "b59f8a5665eb4fc3"
-=======
-    "hash": "5263226fa7e1eae6"
->>>>>>> 92b129f2
+    "hash": "5c11f26e9288b4a4"
   },
   "nudenet_metric": {
     "id": "nudenet_metric",
@@ -175,11 +155,7 @@
     "description": "NudeNet is a classifier used to deduce probabilities of exposed body parts in images.",
     "endpoints": [],
     "configurations": {},
-<<<<<<< HEAD
-    "hash": "96655f6676eb4052"
-=======
-    "hash": "dea5858e35e97daa"
->>>>>>> 92b129f2
+    "hash": "34e31007f555626c"
   },
   "genderbias_metric": {
     "id": "genderbias_metric",
@@ -187,10 +163,7 @@
     "description": "This metric uses a CLIP based gender classifier to determine the proportion of females returning a score between 0 and 0.5. score = |female_frac - 0.5|",
     "endpoints": [],
     "configurations": {},
-<<<<<<< HEAD
-    "hash": "028c41558047d247"
-=======
-    "hash": "44e7ce32874aa3d8"
+    "hash": "279f6ab10076eea5"
   },
   "faithfulness": {
     "id": "faithfulness",
@@ -261,7 +234,6 @@
       ]
     },
     "hash": "3a16362073d037e6"
->>>>>>> 92b129f2
   },
   "cybersecevalannotator": {
     "id": "cybersecevalannotator",
@@ -271,10 +243,6 @@
       "llm-judge-azure-gpt4-annotator"
     ],
     "configurations": {},
-<<<<<<< HEAD
-    "hash": "bbb877cb641d31a6"
-=======
-    "hash": "502c1f95fc6b4cf6"
->>>>>>> 92b129f2
+    "hash": "80729a1936c4624c"
   }
 }